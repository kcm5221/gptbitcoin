--- conflicted
+++ resolved
@@ -203,22 +203,13 @@
    - `trading_bot/executor.py` → `log_and_notify()`
      - 매매 신호를 DB(`trade_log`)에 기록하고,
      - 실제 주문이 체결되었을 때만 Discord Webhook에 알림을 보냅니다.
-<<<<<<< HEAD
-    - (`DISCORD_WEBHOOK_URL`을 빈 문자열로 두면 알림이 가지 않습니다.)
-=======
->>>>>>> f0d5c1f6
 
 10. **AI 반성문 & 전략 자동 조정**
    - 최근 거래 내역과 차트 데이터를 GPT-4o에 보내 간단한 반성문을 생성합니다.
    - 새 반성문은 마지막 작성 이후 `REFLECTION_INTERVAL_HOURS`(기본 11시간) 이상
      지나야만 저장됩니다.
    - 반성문에 `KEY=VALUE` 형태가 포함되면 `.env` 파일에 자동 반영해 전략 수치를
-<<<<<<< HEAD
-    업데이트합니다.
-=======
      업데이트합니다.
->>>>>>> f0d5c1f6
-
 ---
 
 ## 🛡️ 보안 주의 사항
