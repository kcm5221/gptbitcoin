# trading_bot/data_fetcher.py

import pandas as pd
import logging
from typing import Optional

import pyupbit
from trading_bot.data_io import (
    load_cached_ohlcv,
    save_cached_ohlcv,
    safe_ohlcv,
<<<<<<< HEAD
=======
    fetch_direct,
>>>>>>> 2b758ebb
    fetch_ohlcv_1h_via_rest,
)

logger = logging.getLogger(__name__)

def fetch_data_15m() -> Optional[pd.DataFrame]:
    """
    15분봉 OHLCV 데이터 로드 (캐시 → 백업 API).
    실패 시 None 반환.
    """
    try:
        # 1) 캐시 시도
        df = load_cached_ohlcv()
        if df is not None and not df.empty:
            return df

        # 2) pyupbit → fetch_direct 순으로 시도
        df = safe_ohlcv()
        if df is not None and not df.empty:
            try:
                # 캐시에 저장해 두면 다음 호출 시 빠름
                save_cached_ohlcv(df)
            except Exception:
                logger.exception("save_cached_ohlcv() 중 예외 발생(무시)")
            return df

        # 3) 모든 시도 실패
        logger.error("fetch_data_15m: 모든 데이터 소스 실패, None 반환")
        return None

    except Exception as e:
        logger.exception(f"fetch_data_15m() 예외 발생: {e}")
        return None


def fetch_data_1h(ticker: str, count: int = 100) -> Optional[pd.DataFrame]:
    """
    1시간봉 OHLCV 데이터 로드 (pyupbit.get_ohlcv 사용).
    실패 시 None 반환.
    """
    try:
        df = pyupbit.get_ohlcv(ticker, interval="minute60", count=count)
        if df is None or df.empty:
            raise RuntimeError("pyupbit.get_ohlcv 빈 데이터")
        return df[["open", "high", "low", "close", "volume"]]
    except Exception:
        logger.warning("pyupbit.get_ohlcv 실패 → REST 백업 시도")
        try:
            df = fetch_ohlcv_1h_via_rest(ticker, count)
            if df is not None and not df.empty:
                return df
        except Exception:
            logger.exception("fetch_ohlcv_1h_via_rest 실패")

        logger.error("fetch_data_1h: 데이터 없음, None 반환")
        return None<|MERGE_RESOLUTION|>--- conflicted
+++ resolved
@@ -9,10 +9,7 @@
     load_cached_ohlcv,
     save_cached_ohlcv,
     safe_ohlcv,
-<<<<<<< HEAD
-=======
     fetch_direct,
->>>>>>> 2b758ebb
     fetch_ohlcv_1h_via_rest,
 )
 
