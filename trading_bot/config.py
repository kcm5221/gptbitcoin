--- conflicted
+++ resolved
@@ -2,12 +2,7 @@
 
 from dotenv import load_dotenv
 
-<<<<<<< HEAD
-# 환경 변수는 .env 파일에서 로드합니다
 load_dotenv(".env")
-=======
-load_dotenv()
->>>>>>> f0d5c1f6
 
 import os
 from pathlib import Path
